<a name="readme-top"></a>

<br />
<div align="center">
<<<<<<< HEAD
  <a href="clemcer/Loggifly">
    <img src="/icon.png" alt="Logo" width="100" height="100">
=======
  <a href="clemcer/logsend">
    <img src="/icon.png" alt="Logo" width="300" height="auto">
>>>>>>> 45841ba5
  </a>

<h1 align="center">Loggifly</h1>

  <p align="center">
    <a href="https://github.com/clemcer/Loggifly/issues">Report Bug</a>
    ·
    <a href="https://github.com/clemcer/Loggifly/issues">Request Feature</a>
  </p>
</div>

<br>


**Loggifly** is a lightweight tool for monitoring Docker container logs and sending notifications when specific keywords are detected. It supports both plain text and regular expression (regex) keywords and can attach the last 50 lines of a log file when a match is found. 🚀

---

## 🚀 Features

- **🔍 Keyword & Regex Monitoring**: Track specific keywords or complex regex patterns in container logs.  
- **🐳 Fine-Grained Keyword Control**: You can specify keywords per container or for all containers.  
- **📁 Log Attachments**: Automatically attach a file with the last 50 log lines to notifications.  
- **⏱ Rate Limiting**: Avoid spam with per-keyword/container cooldowns.  
- **🔧 YAML Configuration**: Define containers, keywords, and notification settings in a simple config file.  
- **📤 ntfy Integration**: Send alerts to any ntfy-compatible service (self-hosted or public).
  - **🥳 Priority, Tags & Topic**: Customize notification priority, Tags/emojis and the topic globally and/or per container

---

# Loggifly Configuration 

While there are some settings you can set via environment variables most of the configuration for Loggifly happens in the config.yaml file.
You can find the installation walkthrough [here](https://github.com/clemcer/Loggifly#installation-via-docker-compose) if you are impatient and want to skip the config explanation.

---

## 📁 Basic Structure

The `config.yaml` file is divided into four main sections:
1. **ntfy configuration**: set your ntfy url, topic, token, priority and tags
2. **`containers`**: Define which containers to monitor and their specific keywords.
3. **`global_keywords`**: Keywords that apply to **all** monitored containers.
4. **`settings`**: Global settings like cooldowns and log levels.

---

## `ntfy` section

In this section you can configure your ntfy settings. URL and token are required. Tags, topic and priority have default values. They can be set globally in this section but can also be configured per container. 

## 🐳 `containers` Section

This section defines the containers you want to monitor and the keywords/regex patterns to look for.
You can also set the topic, tags and priority for your ntfy notification which will be used over the global configuration

### Example:
```yaml
containers:
  hrconvert2:
    keywords_with_attachment:
      - regex: "\\bhttp\\b"  # Case-insensitive regex for "HTTP"
      - "error"              # Plain-text keyword
  nextcloud-app-1:
    keywords_with_attachment:
      - regex: "\\b(unauthorized|permission denied)\\b"
      - "disk full"
```
### Key Details:

- Container Name: Use the exact name of the Docker container (e.g., hrconvert2).
- keywords_with_attachment:
  - A list of keywords or regex patterns to monitor.
  - If a match is found, the last 50 lines of the log are attached to the notification.
  - Use regex: for regex patterns (e.g., "\\bhttp\\b").
  - Use plain strings for exact matches (e.g., "error").

 ---
 
## 🌍 `global_keywords` Section
Keywords defined here apply to all containers being monitored.
### Example:

```yaml

global_keywords:
  - regex: "\\b(critical|panic)\\b"  # Match "critical" or "panic" in any container
  - "out of memory"                  # Plain-text keyword
```

### Key Details:
- Global Scope: These keywords are checked in all containers.
- Same Syntax: Use regex: for patterns or plain strings for exact matches.

---

## ⚙️ `settings` Section

This section defines global behavior for Loggifly.

### Example:

```yaml
settings:
  keyword_notification_cooldown: 5  # Cooldown (in seconds) between notifications per keyword
  log_level: "INFO"                 # Logging verbosity (DEBUG, INFO, WARNING, ERROR, CRITICAL)
```

### Key Details:

- keyword_notification_cooldown:
  - Prevents spam by limiting how often a notification is sent for the same keyword. Default: 5 seconds.
- log_level:
  - Set Log Level. Default: INFO

---

## Enviroment Variables

These are the settings you can set via docker environment variables in either your docker compose or .env file

| Variables                         | Description                                              | Default  |
|-----------------------------------|----------------------------------------------------------|----------|
| **NTFY_URL**                      | URL of the ntfy notification service.                    | _N/A_    |
| **NTFY_TOKEN**                    | Authentication token for ntfy.                           | _N/A_    |
| **NTFY_TOPIC**                    | Notification topic for ntfy.                             | Loggifly  |
| **NTFY_TAGS**                     | Ntfy [Tags/Emojis](https://docs.ntfy.sh/emojis/) for ntfy notifications.                 | warning  |
| **NTFY_PRIORITY**                 | Notification [priority](https://docs.ntfy.sh/publish/?h=priori#message-priority) for ntfy messages.                 | 3 / default |
| **KEYWORD_NOTIFICATION_COOLDOWN** | Cooldown period (in seconds) per container per keyword before a new message can be sent  | 5        |
| **LOG_LEVEL**                     | Log Level for Loggifly container logs.                    | INFO     |


## 🛠 Installation

### Installation via Docker Compose

1. Create a folder on your system, place the [config.yaml](config.yaml) there and edit it to fit your needs and preferences. 
2. Create a `docker-compose.yaml` file in your project and adjust it to your needs. In the volumes section you will have to specify the path to your config file.
If you want, you can uncomment the environment section to set some settings directly in your compose. (Or use an .env file)

```yaml
version: "3.8"
services:
  Loggifly:
    image: ghcr.io/clemcer/Loggifly:latest
    container_name: Loggifly
    volumes:
      - /var/run/docker.sock:/var/run/docker.sock
      - ./Loggifly/config/config.yaml:/app/config.yaml # specify the path of your condig file on the left side of the mapping
    #environment:
    #   NTFY_URL: "http://your.ntfy.server:port"
    #   NTFY_TOPIC: "your_topic"
    #   NTFY_TOKEN: "your_token"
    #   NTFY_PRIORITY: "your_priority"
    #   NTFY_TAG: "your_tag"
    #   KEYWORD_NOTIFICATION_COOLDOWN = 5
    restart: unless-stopped
```

2. Then, run the container:

```bash
docker-compose up -d
```
---

## 📃 Full example config.yaml
This is how a config file could look like. Keep in mind that this is just an example how a config.yaml could be structured and some keywords might not even make sense for some containers.

```yaml
containers:
  audiobookshelf:
    ntfy_topic: media
    ntfy_tags: "books, headphones"     
    keywords:
      - "requested download"
      - "downloaded item"
      - "user"
      - "login"
      - regex: 'download (failed|error)'    # Matches "download failed" or "download error"
        
  crowdsec:
    ntfy_topic: security
    ntfy_tags: "shield, rotating_light"  
    keywords:
      - "blocked"

  vaultwarden:
    ntfy_topic: security
    ntfy_tags: "lock, key"   
    keywords:
      - "login"
      - "incorrect"
      - "username"
      - "password"

  syncthing:
    ntfy_tags: "arrows_counterclockwise, recycle" 
    keywords:
      - "sync error"
      - "failed to connect"
    keywords_with_attachment:
      - regex: 'fatal'                     
global_keywords:
  keywords_with_attachment:
    - regex: "\\b(critical|panic)\\b"
    - "error"
    - "segfault"
    - "panic"
    - "fatal"
    - "failed login"

ntfy:
  url: "http://192.168.178.184:82"   # URL of your ntfy instance
  topic: "Loggifly"                   # Default topic for notifications (overridden by container-specific topics)
  token: "token"                     # Authentication token (if required)
  tags: "warning"

settings:
  keyword_notification_cooldown: 10
  log_level: "INFO"
```<|MERGE_RESOLUTION|>--- conflicted
+++ resolved
@@ -2,13 +2,8 @@
 
 <br />
 <div align="center">
-<<<<<<< HEAD
-  <a href="clemcer/Loggifly">
-    <img src="/icon.png" alt="Logo" width="100" height="100">
-=======
   <a href="clemcer/logsend">
     <img src="/icon.png" alt="Logo" width="300" height="auto">
->>>>>>> 45841ba5
   </a>
 
 <h1 align="center">Loggifly</h1>
